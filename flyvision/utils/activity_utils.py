--- conflicted
+++ resolved
@@ -293,716 +293,12 @@
         rfs: ReceptiveFields instance.
         currents: Current values.
 
-<<<<<<< HEAD
-    def __init__(
-        self,
-        arg_df: pd.DataFrame,
-        responses: CellTypeArray,
-        dt: float,
-        t_pre: float,
-        stim_sample_dim=0,
-        temporal_dim=1,
-        time=None,
-    ):
-        self.arg_df = arg_df
-        self.responses = responses
-        if responses is not None:
-            assert type(self.responses).__name__ == "CellTypeArray"
-        self.stim_sample_dim = stim_sample_dim
-        self.temporal_dim = temporal_dim
-        self.dt = dt
-        self.t_pre = t_pre
-        self.time = None
-        self.init_time(time)
-
-    def init_time(self, time=None) -> None:
-        if time is not None:
-            self.time = time
-            return
-        if self.responses:
-            self.time = (
-                self.time
-                if np.any(self.time)
-                and len(self.time) == self.responses.shape[self.temporal_dim]
-                else (
-                    np.arange(0, self.responses.shape[self.temporal_dim]) * self.dt
-                    - self.t_pre
-                )
-            )
-
-    def view(
-        self,
-        arg_df=None,
-        responses: Union[np.ndarray, CellTypeArray] = None,
-        dt=None,
-        t_pre=None,
-        stim_sample_dim=None,
-        temporal_dim=None,
-        time=None,
-    ) -> "StimulusResponseIndexer":
-        if isinstance(responses, np.ndarray):
-            responses = CellTypeArray(responses, cell_types=self.responses.cell_types)
-
-        return self.__class__(
-            arg_df if np.any(arg_df) else self.arg_df,
-            responses if responses else self.responses,
-            dt or self.dt,
-            t_pre or self.t_pre,
-            stim_sample_dim if np.any(stim_sample_dim) else self.stim_sample_dim,
-            temporal_dim or self.temporal_dim,
-            time if np.any(time) else self.time,
-        )
-
-    def masked(self, mask, mask_dims) -> "StimulusResponseIndexer":
-        responses = self.responses[:]
-        shape = responses.shape
-        dims = np.arange(len(shape))
-        new_responses = np.ma.masked_array(
-            responses,
-            ~np.tile(
-                np.expand_dims(mask, tuple(set(dims) - set(mask_dims))),
-                (shape[d] if d not in mask_dims else 1 for d in dims),
-            ),
-        )
-        if self.temporal_dim in mask_dims:
-            if len(mask_dims) > 1:
-                new_time = np.expand_dims(
-                    self.time, tuple(set(dims) - {self.temporal_dim})
-                )
-                new_time = np.tile(
-                    new_time,
-                    (
-                        (
-                            shape[d]
-                            if d in tuple(set(mask_dims) - {self.temporal_dim})
-                            else 1
-                        )
-                        for d in dims
-                    ),
-                )
-                new_time = np.ma.masked_array(
-                    new_time,
-                    ~np.expand_dims(mask, tuple(set(dims) - set(mask_dims))),
-                )
-            else:
-                new_time = np.ma.masked_array(self.time, ~mask)
-        return self.view(responses=new_responses, time=new_time)
-
-    def _prepare_array(self, array: np.ndarray, dims: tuple):
-        assert len(array.shape) == len(dims)
-        shape = self.shape
-        all_dims = np.arange(len(shape))
-        # resolve any negative indexing logic
-        dims = all_dims[np.array(dims)]
-        # expand the array to the dimensions of self
-        return np.expand_dims(array, tuple(set(all_dims) - set(dims)))
-
-    def divide_by_given_array(self, array: np.ndarray, dims: tuple):
-        """Divide the given dims of self by the given array.
-
-        E.g. to divide by a protocol normalization constant for stimulus
-        responses per cell hypothesis
-        (i.e. model * cell_type independent values).
-
-        Args:
-            array: array with elements to divide with.
-            dims: dims in self to divide.
-        """
-        return self.view(responses=self[:] / self._prepare_array(array, dims))
-
-    def subtract_by_given_array(self, array: np.ndarray, dims: tuple):
-        """Divide the given dims of self by the given array.
-
-        E.g. to divide by a protocol normalization constant for stimulus
-        responses per cell hypothesis
-        (i.e. model * cell_type independent values).
-
-        Args:
-            array: array with elements to divide with.
-            dims: dims in self to divide.
-        """
-        return self.view(responses=self[:] - self._prepare_array(array, dims))
-
-    def cell_type(self, cell_type) -> "StimulusResponseIndexer":
-        if isinstance(cell_type, str):
-            cell_type = [cell_type]
-        new_responses = CellTypeArray(
-            self.responses[cell_type],
-            cell_types=cell_type,
-        )
-        return self.view(responses=new_responses)
-
-    @property
-    def cell_types(self):
-        return self.responses.cell_types
-
-    def __truediv__(self, other):
-        return self.view(responses=self[:] / other[:])
-
-    def __mul__(self, other):
-        return self.view(responses=self[:] * other[:])
-
-    def __add__(self, other):
-        return self.view(responses=self[:] + other[:])
-
-    def __sub__(self, other):
-        return self.view(responses=self[:] - other[:])
-
-    @staticmethod
-    def where_stim_args_index_static(arg_df, **kwargs):
-        return where_dataframe(arg_df, **kwargs)
-
-    def where_stim_args_index(self, **kwargs):
-        return where_dataframe(self.arg_df, **kwargs)
-
-    def where_stim_args(self, **kwargs) -> "StimulusResponseIndexer":
-        arg_index = self.where_stim_args_index(**kwargs)
-
-        # TODO: case when we have already reshaped because we cannot simply index
-        # along the stim_sample_dim --> might require to keep a ref to the original
-        # indexer
-        if isinstance(self.stim_sample_dim, Iterable) and len(self.stim_sample_dim) > 1:
-            # from typing import Iterable
-            # stim_sample_dim = x.stim_sample_dim
-
-            # if not isinstance(x.stim_sample_dim, Iterable):
-            #     stim_sample_dim = [x.stim_sample_dim]
-
-            # # assert consecutive dimensions
-            # assert (np.diff(stim_sample_dim) == 1).all()
-
-            # shape = x.shape
-            # stim_sample_dim_shape = 1
-            # new_shape = []
-            # for i, _shape in enumerate(shape):
-            #     if i in stim_sample_dim:
-            #         stim_sample_dim_shape = np.prod((stim_sample_dim_shape, _shape))
-            #         if i == stim_sample_dim[-1]:
-            #             new_shape.append(stim_sample_dim_shape)
-            #     else:
-            #         new_shape.append(_shape)
-            raise NotImplementedError
-
-        new_responses = np.take(self.responses[:], arg_index, self.stim_sample_dim)
-        new_arg_df = self.arg_df.iloc[arg_index.values]
-        new_arg_df.reset_index(drop=True, inplace=True)
-        return self.view(responses=new_responses, arg_df=new_arg_df)
-
-    def where_stim_index(self, stim_index) -> "StimulusResponseIndexer":
-        new_responses = np.take(self.responses[:], stim_index, self.stim_sample_dim)
-        new_arg_df = self.arg_df.iloc[stim_index]
-        new_arg_df.reset_index(drop=True, inplace=True)
-        return self.view(responses=new_responses, arg_df=new_arg_df)
-
-    def between_seconds(self, t_start, t_end, masked=False) -> "StimulusResponseIndexer":
-        mask = (self.time >= t_start) & (self.time <= t_end)
-        if masked:
-            return self.masked(~mask, (self.temporal_dim,))
-        slice = np.where(mask)[0]
-        new_responses = np.take(self.responses[:], slice, self.temporal_dim)
-        new_time = self.time[slice]
-        return self.view(responses=new_responses, time=new_time)
-
-    def nonnegative(self, dims=None) -> "StimulusResponseIndexer":
-        if dims is None:
-            dims = (self.temporal_dim, self.stim_sample_dim)
-
-        offset = np.abs(
-            np.min(
-                self.responses[:],
-                axis=dims,
-                keepdims=True,
-            )
-        )
-
-        new_responses = self.responses[:] + offset
-        return self.view(responses=new_responses)
-
-    def rectify(self) -> "StimulusResponseIndexer":
-        new_responses = np.maximum(self.responses[:], 0)
-        return self.view(responses=new_responses)
-
-    def peak(self, dim=None) -> "StimulusResponseIndexer":
-        time = None
-        if dim is None:
-            dim = self.temporal_dim
-            time = np.array([
-                np.nan
-            ])  # TODO?: do this for every operation that collapses dims
-
-        peak = np.nanmax(self.responses[:], axis=dim, keepdims=True)
-        return self.view(responses=peak, time=time)
-
-    def baseline(self, dim=None) -> "StimulusResponseIndexer":
-        if dim is None:
-            dim = self.temporal_dim
-        baseline_index = np.argmin(np.abs(self.time) - 0)
-        baseline = np.take(self.responses[:], [baseline_index], dim)
-        return self.view(responses=baseline)
-
-    def subtract_baseline(self, dim=None) -> "StimulusResponseIndexer":
-        if dim is None:
-            dim = self.temporal_dim
-        baseline_index = np.argmin(np.abs(self.time) - 0)
-        baseline = np.take(self.responses[:], [baseline_index], dim)
-        new_responses = self.responses[:] - baseline
-        return self.view(responses=new_responses)
-
-    def subtract_mean(self, dims=None) -> "StimulusResponseIndexer":
-        if dims is None:
-            dims = self.temporal_dim
-        means = np.nanmean(self.responses[:], axis=dims, keepdims=True)
-        new_responses = self.responses[:] - means
-
-        return self.view(responses=new_responses)
-
-    def divide_by_std(self, dims=None) -> "StimulusResponseIndexer":
-        if dims is None:
-            dims = self.temporal_dim
-        stds = np.nanstd(self.responses[:], axis=dims, keepdims=True)
-        # avoid dividing by zero
-        stds[stds == 0] = 1
-        new_responses = self.responses[:] / stds
-
-        return self.view(responses=new_responses)
-
-    def divide_by_norm(self, dims=None) -> "StimulusResponseIndexer":
-        if dims is None:
-            dims = self.temporal_dim
-        stds = np.nanstd(self.responses[:], axis=dims, keepdims=True)
-        # avoid dividing by zero
-        stds[stds == 0] = 1
-        new_responses = self.responses[:] / stds
-
-        return self.view(responses=new_responses)
-
-    def divide_by_mean(self, dims=None) -> "StimulusResponseIndexer":
-        if dims is None:
-            dims = self.temporal_dim
-        means = np.nanmean(self.responses[:], axis=dims, keepdims=True)
-        # avoid dividing by zero
-        means[means == 0] = 1
-        new_responses = self.responses[:] / means
-
-        return self.view(responses=new_responses)
-
-    def divide_by_percentile(self, q, dims) -> "StimulusResponseIndexer":
-        responses = self.responses[:]
-        if isinstance(responses, np.ma.masked_array):
-            # create copy
-            responses = responses[:]
-            # fill with nans to use nanpercentile cause percentile does not
-            # support masked arrays
-            responses.data[responses.mask] = np.nan
-            percentile = np.nanpercentile(responses.data, q, axis=dims, keepdims=True)
-        else:
-            percentile = np.nanpercentile(responses, q, axis=dims, keepdims=True)
-        # avoid dividing by zero
-        percentile[percentile == 0] = 1
-        new_responses = self.responses[:] / percentile
-
-        return self.view(responses=new_responses)
-
-    def standardize(self, dims=None) -> "StimulusResponseIndexer":
-        if dims is None:
-            dims = self.temporal_dim
-        means = np.nanmean(self.responses[:], axis=dims, keepdims=True)
-        stds = np.nanstd(self.responses[:], axis=dims, keepdims=True)
-        # avoid dividing by zero
-        stds[stds == 0] = 1
-        new_responses = (self.responses[:] - means) / stds
-
-        return self.view(responses=new_responses)
-
-    def sum(self, dims) -> "StimulusResponseIndexer":
-        sums = np.nansum(self.responses[:], axis=dims, keepdims=True)
-        return self.view(responses=sums)
-
-    def abs(self) -> "StimulusResponseIndexer":
-        new_responses = np.abs(self.responses[:])
-        return self.view(responses=new_responses)
-
-    def minmax_scale(self, dims) -> "StimulusResponseIndexer":
-        new_responses = self.responses[:]
-        r_min = np.nanmin(new_responses, axis=dims, keepdims=True)
-        r_max = np.nanmax(new_responses, axis=dims, keepdims=True)
-        # treat zero-cases where r_max == r_min
-        diff = r_max - r_min
-        diff[diff == 0] = 1
-        new_responses = (new_responses - r_min) / diff
-        return self.view(responses=new_responses)
-
-    def squeeze(self, dims=None) -> "StimulusResponseIndexer":
-        print("maybe don't do this")
-        return self.view(responses=np.squeeze(self.responses[:], axis=dims))
-
-    def mean(self, dims=None, keepdims=False) -> "StimulusResponseIndexer":
-        return self.view(
-            responses=np.nanmean(self.responses[:], axis=dims, keepdims=keepdims)
-        )
-
-    def average(self, dims, weights=None) -> "StimulusResponseIndexer":
-        all_dims = np.arange(len(self.responses[:].shape))
-        if weights is None:
-            return self.mean(dims, keepdims=True)
-        print("comp weighted average")
-        weights = np.expand_dims(weights, list(set(all_dims) - set(dims)))
-        new_responses = np.nansum(
-            np.multiply(self.responses[:], weights), axis=dims, keepdims=True
-        ) / np.nansum(weights, keepdims=True, axis=dims)
-        return self.view(responses=new_responses)
-
-    def min(self, dims=None, keepdims=False) -> "StimulusResponseIndexer":
-        return self.view(
-            responses=np.nanmin(self.responses[:], axis=dims, keepdims=keepdims)
-        )
-
-    def max(self, dims=None, keepdims=False) -> "StimulusResponseIndexer":
-        return self.view(
-            responses=np.nanmax(self.responses[:], axis=dims, keepdims=keepdims)
-        )
-
-    def median(self, dims=None, keepdims=False) -> "StimulusResponseIndexer":
-        return self.view(
-            responses=np.nanmedian(self.responses[:], axis=dims, keepdims=keepdims)
-        )
-
-    def quantile(self, q, dims=None) -> "StimulusResponseIndexer":
-        return self.view(responses=np.nanquantile(self.responses[:], q, axis=dims))
-
-    @property
-    def shape(self):
-        return self.responses[:].shape
-
-    @property
-    def ndim(self):
-        return self.responses[:].ndim
-
-    def reshape(self, *args, inplace=False) -> "StimulusResponseIndexer":
-        if inplace:
-            self.responses = CellTypeArray(
-                self.responses[:].reshape(*args), cell_types=self.responses.cell_types
-            )
-            return self
-        return self.view(responses=self.responses[:].reshape(*args))
-
-    def filled(self, fill_value) -> "StimulusResponseIndexer":
-        if isinstance(self.responses[:], np.ma.masked_array):
-            return self.view(
-                responses=self.responses[:].filled(fill_value),
-                time=self.time.data,
-            )
-        return self
-
-    def reshape_stim_sample_dim(self, *args) -> "CellTypeArray":
-        """Reshape the originally flat stimulus sample dimension
-        to unflattened based on arg_df column names.
-        """
-        shape = self.shape
-        stim_sample_dim_shape = tuple()
-        for column in args:
-            assert column in self.arg_df.columns
-            stim_sample_dim_shape += (len(self.arg_df[column].unique()),)
-        if np.prod(stim_sample_dim_shape) == shape[self.stim_sample_dim]:
-            new_shape = (
-                shape[: self.stim_sample_dim]
-                + stim_sample_dim_shape
-                + shape[self.stim_sample_dim + 1 :]
-            )
-            new_stim_sample_dim = np.arange(len(stim_sample_dim_shape)) + len(
-                shape[: self.stim_sample_dim]
-            )
-        else:
-            new_shape = (
-                shape[: self.stim_sample_dim]
-                + stim_sample_dim_shape
-                + (-1,)
-                + shape[self.stim_sample_dim + 1 :]
-            )
-            new_stim_sample_dim = len(shape[: self.stim_sample_dim]) + len(
-                stim_sample_dim_shape
-            )
-        new_temporal_dim = (
-            self.temporal_dim + len(stim_sample_dim_shape) - 1
-            if self.temporal_dim > self.stim_sample_dim
-            else self.temporal_dim
-        )
-        return self.view(
-            responses=self.responses[:].reshape(*new_shape),
-            stim_sample_dim=new_stim_sample_dim,
-            temporal_dim=new_temporal_dim,
-        )
-
-    def groupby(self, by):
-        return StimulusResponseIndexerGroupBy(
-            keys=by,
-            sri=self,
-        )
-
-    def take_single(self, indices, dims) -> "StimulusResponseIndexer":
-        """Select single indices from multiple dims."""
-        if not isinstance(indices, Iterable):
-            indices = [indices]
-        if not isinstance(dims, Iterable):
-            dims = [dims]
-        new_responses = self.responses[:]
-        for index, dim in zip(indices, dims):
-            assert dim != self.temporal_dim
-            new_responses = np.take(new_responses, [index], axis=dim)
-        return self.view(responses=new_responses)
-
-    def take(self, index, dim) -> "StimulusResponseIndexer":
-        if not isinstance(index, Iterable):
-            index = np.array([index])
-        assert dim not in self.stim_sample_dim
-        new_responses = np.take(self.responses[:], index, axis=dim)
-        return self.view(responses=new_responses)
-
-    def transpose(self, *args, inplace=False) -> "StimulusResponseIndexer":
-        if isinstance(self.stim_sample_dim, Iterable):
-            # to transpose also stimulus sample dimensions tracked
-            new_stim_sample_dim = np.array([
-                np.array(args).tolist().index(i) for i in self.stim_sample_dim
-            ])
-        if inplace:
-            self.responses = CellTypeArray(
-                self.responses[:].transpose(*args),
-                cell_types=self.responses.cell_types,
-            )
-            self.stim_sample_dim = new_stim_sample_dim
-            return self
-        return self.view(
-            responses=self.responses[:].transpose(*args),
-            stim_sample_dim=new_stim_sample_dim,
-        )
-
-    def __getitem__(self, key) -> Union[np.ndarray, "StimulusResponseIndexer"]:
-        if (
-            isinstance(key, str)
-            and key in self.responses.cell_types
-            or (
-                isinstance(key, Iterable)
-                and all([isinstance(k, str) for k in key])
-                and all([k in self.responses.cell_types for k in key])
-            )
-        ):
-            return self.cell_type(key)
-        if isinstance(key, slice) and key == slice(None, None, None):
-            return self.responses[:]  # .squeeze()
-        elif (
-            isinstance(key, Iterable)
-            and len(key) <= len(self.responses[:].shape)
-            or isinstance(key, np.ndarray)
-            and len(key.shape) == 1
-        ):
-            return self.view(responses=self.responses[:][key])
-
-        return object.__getattribute__(self, key)
-
-    def __repr__(self):
-        return (
-            f"{self.__class__.__name__}({self.arg_df}, {self.responses}, {self.dt}, "
-            f"{self.stim_sample_dim}, {self.temporal_dim})"
-        )
-
-    def plot_traces(
-        self,
-        cell_type,
-        t_start=None,
-        t_end=None,
-        plot_kwargs=dict(),
-        groupby=None,
-        **stim_kwargs,
-    ):
-        if self.responses.shape[self.temporal_dim] != len(self.time) or np.all(
-            np.isnan(self.time)
-        ):
-            raise ValueError(
-                "Cannot plot. Previous operations have mis-aligned the "
-                "response data and timestamps."
-            )
-        cell_trace = self.cell_type(cell_type)
-        t_start = t_start or self.time[0] - 1
-        t_end = t_end or self.time[-1] + 1
-        cell_trace = cell_trace.between_seconds(t_start=t_start, t_end=t_end)
-        if stim_kwargs:
-            cell_trace = cell_trace.where_stim_args(**stim_kwargs)
-        if groupby is None:
-            groupby = [
-                col
-                for col in cell_trace.arg_df.columns
-                if cell_trace.arg_df[col].nunique() > 1
-            ]
-        if len(groupby) > 0:
-            grouped = cell_trace.groupby(groupby)
-            responses = [sri[:] for _, sri in grouped]
-            names = [
-                ", ".join([f"{key}={val}" for key, val in zip(grouped.keys, names)])
-                for names in grouped.names
-            ]
-        else:
-            responses = [cell_trace.responses[:]]
-            names = []
-        responses = [
-            resp.swapaxes(self.temporal_dim, -1).reshape(
-                -1, resp.shape[self.temporal_dim]
-            )
-            for resp in responses
-        ]
-        defaults = dict(
-            linewidth=1.0,
-            legend=tuple(names),
-            ylabel="activity (a.u.)",
-            xlabel="time (s)",
-            title=f"{cell_type} stimulus response",
-        )
-        defaults.update(plot_kwargs)
-        return grouped_traces(
-            responses,
-            cell_trace.time,
-            **defaults,
-        )
-
-
-class StimulusResponseIndexerGroupBy:
-    def __init__(
-        self,
-        keys: Union[str, tuple[str]],
-        sri: "StimulusResponseIndexer",
-    ):
-        super().__init__()
-        if isinstance(keys, str):
-            keys = [keys]
-        self.keys = keys
-        self.sri = sri
-        self.names = sorted([
-            tuple(values)
-            for values in self.sri.arg_df[self.keys].drop_duplicates().values.tolist()
-        ])
-        self.sris = [
-            self.sri.where_stim_args(**dict(zip(self.keys, name))) for name in self.names
-        ]
-
-    def __iter__(self):
-        return zip(self.names, self.sris)
-
-    @property
-    def groups(self):
-        return dict(zip(self.names, self.sris))
-
-    @property
-    def indices(self):
-        return {
-            name: self.sri.where_stim_args_index(
-                **dict(zip(self.keys, name)),
-            )
-            for name in self.names
-        }
-
-    def get_group(self, name) -> "StimulusResponseIndexer":
-        index = self.names.index(name)
-        return self.sris[index]
-
-    def _rebuild(
-        self, sris: list[StimulusResponseIndexer] = None
-    ) -> "StimulusResponseIndexer":
-        # TODO: give more informative errors
-        if sris is not None:
-            assert len(sris) == len(self.sris)
-            assert all([sri.stim_sample_dim == sris[0].stim_sample_dim for sri in sris])
-            assert all([sri.temporal_dim == sris[0].temporal_dim for sri in sris])
-            assert all([len(sri.shape) == len(sris[0].shape) for sri in sris])
-            non_stim_dims = np.array(
-                list(set(np.arange(len(sris[0].shape))) - set([sris[0].stim_sample_dim]))
-            )
-            for dim in non_stim_dims.tolist():
-                assert all([sri.shape[dim] == sris[0].shape[dim] for sri in sris])
-            assert all([
-                sri.shape[sri.stim_sample_dim] == orig_sri.shape[orig_sri.stim_sample_dim]
-                for sri, orig_sri in zip(sris, self.sris)
-            ])
-        else:
-            sris = self.sris
-        shape = list(sris[0].shape)
-        shape[sris[0].stim_sample_dim] = len(self.sri.arg_df)
-        responses = np.empty(shape).swapaxes(0, sris[0].stim_sample_dim)
-        for sri, indices in zip(sris, self.indices.values()):
-            responses[np.array(indices, dtype=int)] = sri.responses[:].swapaxes(
-                0, sri.stim_sample_dim
-            )
-        responses = responses.swapaxes(0, sris[0].stim_sample_dim)
-        return self.sri.view(responses=responses)
-
-    def apply(self, func, *args, **kwargs) -> "StimulusResponseIndexer":
-        sris = [func(sri, *args, **kwargs) for sri in self.sris]
-        return self._rebuild(sris)
-
-    def sum(self) -> "StimulusResponseIndexer":
-        responses = np.concatenate(
-            [
-                np.nansum(sri.responses[:], axis=sri.stim_sample_dim, keepdims=True)
-                for sri in self.sris
-            ],
-            axis=self.sri.stim_sample_dim,
-        )
-        arg_df = self.sri.arg_df[self.keys].drop_duplicates().reset_index(drop=True)
-        return self.sri.view(responses=responses, arg_df=arg_df)
-
-    def min(self) -> "StimulusResponseIndexer":
-        responses = np.concatenate(
-            [
-                np.nanmin(sri.responses[:], axis=sri.stim_sample_dim, keepdims=True)
-                for sri in self.sris
-            ],
-            axis=self.sri.stim_sample_dim,
-        )
-        arg_df = self.sri.arg_df[self.keys].drop_duplicates().reset_index(drop=True)
-        return self.sri.view(responses=responses, arg_df=arg_df)
-
-    def max(self) -> "StimulusResponseIndexer":
-        responses = np.concatenate(
-            [
-                np.nanmax(sri.responses[:], axis=sri.stim_sample_dim, keepdims=True)
-                for sri in self.sris
-            ],
-            axis=self.sri.stim_sample_dim,
-        )
-        arg_df = self.sri.arg_df[self.keys].drop_duplicates().reset_index(drop=True)
-        return self.sri.view(responses=responses, arg_df=arg_df)
-
-    def mean(self) -> "StimulusResponseIndexer":
-        responses = np.concatenate(
-            [
-                np.nanmean(sri.responses[:], axis=sri.stim_sample_dim, keepdims=True)
-                for sri in self.sris
-            ],
-            axis=self.sri.stim_sample_dim,
-        )
-        arg_df = self.sri.arg_df[self.keys].drop_duplicates().reset_index(drop=True)
-        return self.sri.view(responses=responses, arg_df=arg_df)
-
-    def median(self) -> "StimulusResponseIndexer":
-        responses = np.concatenate(
-            [
-                np.nanmedian(sri.responses[:], axis=sri.stim_sample_dim, keepdims=True)
-                for sri in self.sris
-            ],
-            axis=self.sri.stim_sample_dim,
-        )
-        arg_df = self.sri.arg_df[self.keys].drop_duplicates().reset_index(drop=True)
-        return self.sri.view(responses=responses, arg_df=arg_df)
-
-
-class SourceCurrentView:
-    """Create views of source currents for a target type."""
-=======
     Attributes:
         target_type: Target cell type.
         source_types: List of source cell types.
         rfs: ReceptiveFields instance.
         currents: Current values.
     """
->>>>>>> fafcbbae
 
     def __init__(self, rfs: ReceptiveFields, currents: Union[NDArray, torch.Tensor]):
         self.target_type = rfs.target_type
