import os
from pathlib import Path
import dotenv
<<<<<<< HEAD
from datetime import datetime
from pytz import timezone
=======

>>>>>>> d2a7eb47
import torch

if torch.cuda.is_available():
    device = torch.device("cuda")
else:
    device = torch.device("cpu")
torch.set_default_device(device)
del torch

<<<<<<< HEAD
import logging
def timetz(*args):
    tz = timezone('Europe/Berlin')
    return datetime.now(tz).timetuple()

logging.Formatter.converter = timetz
logging.basicConfig(format="[%(asctime)s] [%(filename)s:%(lineno)d] %(message)s", 
                    datefmt='%Y-%m-%d %H:%M:%S',
                    level=logging.INFO)

del logging, timetz

=======
>>>>>>> d2a7eb47
import datamate


def resolve_root_dir():
    "Resolving the root directory in which all data is downloaded and stored."

    dotenv.load_dotenv(dotenv.find_dotenv())

    # Try to get root directory from environment variable
    root_dir_env = os.getenv(
        "FLYVIS_ROOT_DIR", str(Path(__file__).parent.parent / "data")
    )
    return Path(root_dir_env).expanduser().absolute()


root_dir = resolve_root_dir()
results_dir = root_dir / "results"
sintel_dir = root_dir / "SintelDataSet"
connectome_file = root_dir / "connectome/fib25-fib19_v2.2.json"
source_dir = (repo_dir := Path(__file__).parent.parent) / "flyvision"

datamate.set_root_dir(root_dir)
del datamate

from flyvision._api import *<|MERGE_RESOLUTION|>--- conflicted
+++ resolved
@@ -1,12 +1,8 @@
 import os
 from pathlib import Path
 import dotenv
-<<<<<<< HEAD
 from datetime import datetime
 from pytz import timezone
-=======
-
->>>>>>> d2a7eb47
 import torch
 
 if torch.cuda.is_available():
@@ -16,21 +12,24 @@
 torch.set_default_device(device)
 del torch
 
-<<<<<<< HEAD
+# Set up logging
 import logging
+
+
 def timetz(*args):
-    tz = timezone('Europe/Berlin')
+    tz = timezone("Europe/Berlin")
     return datetime.now(tz).timetuple()
 
+
 logging.Formatter.converter = timetz
-logging.basicConfig(format="[%(asctime)s] [%(filename)s:%(lineno)d] %(message)s", 
-                    datefmt='%Y-%m-%d %H:%M:%S',
-                    level=logging.INFO)
+logging.basicConfig(
+    format="[%(asctime)s] [%(filename)s:%(lineno)d] %(message)s",
+    datefmt="%Y-%m-%d %H:%M:%S",
+    level=logging.INFO,
+)
 
 del logging, timetz
 
-=======
->>>>>>> d2a7eb47
 import datamate
 
 
